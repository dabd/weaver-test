--- conflicted
+++ resolved
@@ -10,10 +10,6 @@
 addSbtPlugin("org.xerial.sbt"       % "sbt-sonatype"                  % "3.9.4")
 addSbtPlugin("org.scalameta"        % "sbt-scalafmt"                  % "2.4.2")
 addSbtPlugin("org.scoverage"        % "sbt-scoverage"                 % "1.6.1")
-<<<<<<< HEAD
-addSbtPlugin("org.scalameta"        % "sbt-mdoc"                      % "2.2.8")
+addSbtPlugin("org.scalameta"        % "sbt-mdoc"                      % "2.2.9")
 addSbtPlugin("org.jetbrains"        % "sbt-idea-plugin"               % "3.7.5")
-addSbtPlugin("com.eed3si9n"         % "sbt-buildinfo"                 % "0.10.0")
-=======
-addSbtPlugin("org.scalameta"        % "sbt-mdoc"                      % "2.2.9")
->>>>>>> 7c78ac33
+addSbtPlugin("com.eed3si9n"         % "sbt-buildinfo"                 % "0.10.0")